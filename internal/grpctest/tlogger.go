/*
 *
 * Copyright 2020 gRPC authors.
 *
 * Licensed under the Apache License, Version 2.0 (the "License");
 * you may not use this file except in compliance with the License.
 * You may obtain a copy of the License at
 *
 *     http://www.apache.org/licenses/LICENSE-2.0
 *
 * Unless required by applicable law or agreed to in writing, software
 * distributed under the License is distributed on an "AS IS" BASIS,
 * WITHOUT WARRANTIES OR CONDITIONS OF ANY KIND, either express or implied.
 * See the License for the specific language governing permissions and
 * limitations under the License.
 *
 */

package grpctest

import (
	"errors"
	"fmt"
	"os"
	"path"
	"regexp"
	"runtime"
	"strconv"
	"sync"
	"testing"
	"time"

	"google.golang.org/grpc/grpclog"
)

// tLogr serves as the grpclog logger and is the interface through which
// expected errors are declared in tests.
var tLogr *tLogger

const callingFrame = 4

type logType int

func (l logType) String() string {
	switch l {
	case infoLog:
		return "INFO"
	case warningLog:
		return "WARNING"
	case errorLog:
		return "ERROR"
	case fatalLog:
		return "FATAL"
	}
	return "UNKNOWN"
}

const (
	infoLog logType = iota
	warningLog
	errorLog
	fatalLog
)

type tLogger struct {
	v           int
	initialized bool

	mu    sync.Mutex
	t     *testing.T
	start time.Time
<<<<<<< HEAD
	logs  []map[*regexp.Regexp]int
=======
	logs  map[logType]map[*regexp.Regexp]int
>>>>>>> 1ed87ec0
}

func init() {
	vLevel := 0 // Default verbosity level

	if vLevelEnv, found := os.LookupEnv("GRPC_GO_LOG_VERBOSITY_LEVEL"); found {
		// If found, attempt to convert. If conversion is successful, update vLevel.
		// If conversion fails, log a warning, but vLevel remains its default of 0.
		if val, err := strconv.Atoi(vLevelEnv); err == nil {
			vLevel = val
		} else {
			// Log the error if the environment variable is not a valid integer.
			fmt.Printf("Warning: GRPC_GO_LOG_VERBOSITY_LEVEL environment variable '%s' is not a valid integer. "+
				"Using default verbosity level 0. Error: %v\n", vLevelEnv, err)
		}
	}
	// Initialize tLogr with the determined verbosity level.
<<<<<<< HEAD
	tLogr = &tLogger{logs: []map[*regexp.Regexp]int{{}, {}, {}, {}}, v: vLevel}
=======
	logsMap := map[logType]map[*regexp.Regexp]int{
		errorLog:   {},
		warningLog: {},
	}
	tLogr = &tLogger{logs: logsMap, v: vLevel}
>>>>>>> 1ed87ec0
}

// getCallingPrefix returns the <file:line> at the given depth from the stack.
func getCallingPrefix(depth int) (string, error) {
	_, file, line, ok := runtime.Caller(depth)
	if !ok {
		return "", errors.New("frame request out-of-bounds")
	}
	return fmt.Sprintf("%s:%d", path.Base(file), line), nil
}

// log logs the message with the specified parameters to the tLogger.
func (tl *tLogger) log(ltype logType, depth int, format string, args ...any) {
	tl.mu.Lock()
	defer tl.mu.Unlock()
	prefix, err := getCallingPrefix(callingFrame + depth)
	if err != nil {
		tl.t.Error(err)
		return
	}
	args = append([]any{ltype.String() + " " + prefix}, args...)
	args = append(args, fmt.Sprintf(" (t=+%s)", time.Since(tl.start)))

	if format == "" {
		switch ltype {
		case errorLog:
			// fmt.Sprintln is used rather than fmt.Sprint because tl.Log uses fmt.Sprintln behavior.
<<<<<<< HEAD
			if tl.expected(fmt.Sprintln(args...), int(errorLog)) {
=======
			if tl.expected(fmt.Sprintln(args...), errorLog) {
>>>>>>> 1ed87ec0
				tl.t.Log(args...)
			} else {
				tl.t.Error(args...)
			}
		case warningLog:
<<<<<<< HEAD
			tl.expected(fmt.Sprintln(args...), int(warningLog))
=======
			tl.expected(fmt.Sprintln(args...), warningLog)
>>>>>>> 1ed87ec0
			tl.t.Log(args...)
		case fatalLog:
			panic(fmt.Sprint(args...))
		default:
			tl.t.Log(args...)
		}
	} else {
		// Add formatting directives for the callingPrefix and timeSuffix.
		format = "%v " + format + "%s"
		switch ltype {
		case errorLog:
<<<<<<< HEAD
			if tl.expected(fmt.Sprintf(format, args...), int(errorLog)) {
=======
			if tl.expected(fmt.Sprintf(format, args...), errorLog) {
>>>>>>> 1ed87ec0
				tl.t.Logf(format, args...)
			} else {
				tl.t.Errorf(format, args...)
			}
		case warningLog:
<<<<<<< HEAD
			tl.expected(fmt.Sprintln(args...), int(warningLog))
=======
			tl.expected(fmt.Sprintln(args...), warningLog)
>>>>>>> 1ed87ec0
			tl.t.Log(args...)
		case fatalLog:
			panic(fmt.Sprintf(format, args...))
		default:
			tl.t.Logf(format, args...)
		}
	}
}

// update updates the testing.T that the testing logger logs to. Should be done
// before every test. It also initializes the tLogger if it has not already.
func (tl *tLogger) update(t *testing.T) {
	tl.mu.Lock()
	defer tl.mu.Unlock()
	if !tl.initialized {
		grpclog.SetLoggerV2(tl)
		tl.initialized = true
	}
	tl.t = t
	tl.start = time.Now()
<<<<<<< HEAD
	tl.logs = []map[*regexp.Regexp]int{{}, {}, {}, {}}
=======
	tl.logs[errorLog] = map[*regexp.Regexp]int{}
	tl.logs[warningLog] = map[*regexp.Regexp]int{}
>>>>>>> 1ed87ec0
}

// ExpectError declares an error to be expected. For the next test, the first
// error log matching the expression (using FindString) will not cause the test
// to fail. "For the next test" includes all the time until the next call to
// Update(). Note that if an expected error is not encountered, this will cause
// the test to fail.
func ExpectError(expr string) {
	expectLogsN(expr, 1, errorLog)
}

// ExpectErrorN declares an error to be expected n times.
func ExpectErrorN(expr string, n int) {
	expectLogsN(expr, n, errorLog)
}

// ExpectWarning declares a warning to be expected.
func ExpectWarning(expr string) {
	expectLogsN(expr, 1, warningLog)
}

func expectLogsN(expr string, n int, logType logType) {
	tLogr.mu.Lock()
	defer tLogr.mu.Unlock()
	re, err := regexp.Compile(expr)
	if err != nil {
		tLogr.t.Error(err)
		return
	}
<<<<<<< HEAD
	tLogr.logs[errorLog][re] += n
}

// ExpectWarning declares a warning to be expected.
func ExpectWarning(expr string) {
	tLogr.mu.Lock()
	defer tLogr.mu.Unlock()
	re, err := regexp.Compile(expr)
	if err != nil {
		tLogr.t.Error(err)
		return
	}
	tLogr.logs[warningLog][re]++
=======
	tLogr.logs[logType][re] += n
>>>>>>> 1ed87ec0
}

// endTest checks if expected errors were not encountered.
func (tl *tLogger) endTest(t *testing.T) {
	tl.mu.Lock()
	defer tl.mu.Unlock()
	for re, count := range tl.logs[errorLog] {
		if count > 0 {
			t.Errorf("Expected error '%v' not encountered", re.String())
		}
	}
	for re, count := range tl.logs[warningLog] {
		if count > 0 {
			t.Errorf("Expected warning '%v' not encountered", re.String())
		}
	}
<<<<<<< HEAD
	tl.logs = []map[*regexp.Regexp]int{{}, {}, {}, {}}
=======
	tl.logs[errorLog] = map[*regexp.Regexp]int{}
	tl.logs[warningLog] = map[*regexp.Regexp]int{}
>>>>>>> 1ed87ec0
}

// expected determines if the log string of the particular type is protected or
// not.
<<<<<<< HEAD
func (tl *tLogger) expected(s string, logType int) bool {
=======
func (tl *tLogger) expected(s string, logType logType) bool {
>>>>>>> 1ed87ec0
	for re, count := range tl.logs[logType] {
		if re.FindStringIndex(s) != nil {
			tl.logs[logType][re]--
			if count <= 1 {
				delete(tl.logs[logType], re)
			}
			return true
		}
	}
	return false
}

func (tl *tLogger) Info(args ...any) {
	tl.log(infoLog, 0, "", args...)
}

func (tl *tLogger) Infoln(args ...any) {
	tl.log(infoLog, 0, "", args...)
}

func (tl *tLogger) Infof(format string, args ...any) {
	tl.log(infoLog, 0, format, args...)
}

func (tl *tLogger) InfoDepth(depth int, args ...any) {
	tl.log(infoLog, depth, "", args...)
}

func (tl *tLogger) Warning(args ...any) {
	tl.log(warningLog, 0, "", args...)
}

func (tl *tLogger) Warningln(args ...any) {
	tl.log(warningLog, 0, "", args...)
}

func (tl *tLogger) Warningf(format string, args ...any) {
	tl.log(warningLog, 0, format, args...)
}

func (tl *tLogger) WarningDepth(depth int, args ...any) {
	tl.log(warningLog, depth, "", args...)
}

func (tl *tLogger) Error(args ...any) {
	tl.log(errorLog, 0, "", args...)
}

func (tl *tLogger) Errorln(args ...any) {
	tl.log(errorLog, 0, "", args...)
}

func (tl *tLogger) Errorf(format string, args ...any) {
	tl.log(errorLog, 0, format, args...)
}

func (tl *tLogger) ErrorDepth(depth int, args ...any) {
	tl.log(errorLog, depth, "", args...)
}

func (tl *tLogger) Fatal(args ...any) {
	tl.log(fatalLog, 0, "", args...)
}

func (tl *tLogger) Fatalln(args ...any) {
	tl.log(fatalLog, 0, "", args...)
}

func (tl *tLogger) Fatalf(format string, args ...any) {
	tl.log(fatalLog, 0, format, args...)
}

func (tl *tLogger) FatalDepth(depth int, args ...any) {
	tl.log(fatalLog, depth, "", args...)
}

func (tl *tLogger) V(l int) bool {
	return l <= tl.v
}<|MERGE_RESOLUTION|>--- conflicted
+++ resolved
@@ -69,11 +69,7 @@
 	mu    sync.Mutex
 	t     *testing.T
 	start time.Time
-<<<<<<< HEAD
-	logs  []map[*regexp.Regexp]int
-=======
 	logs  map[logType]map[*regexp.Regexp]int
->>>>>>> 1ed87ec0
 }
 
 func init() {
@@ -91,15 +87,11 @@
 		}
 	}
 	// Initialize tLogr with the determined verbosity level.
-<<<<<<< HEAD
-	tLogr = &tLogger{logs: []map[*regexp.Regexp]int{{}, {}, {}, {}}, v: vLevel}
-=======
 	logsMap := map[logType]map[*regexp.Regexp]int{
 		errorLog:   {},
 		warningLog: {},
 	}
 	tLogr = &tLogger{logs: logsMap, v: vLevel}
->>>>>>> 1ed87ec0
 }
 
 // getCallingPrefix returns the <file:line> at the given depth from the stack.
@@ -127,21 +119,13 @@
 		switch ltype {
 		case errorLog:
 			// fmt.Sprintln is used rather than fmt.Sprint because tl.Log uses fmt.Sprintln behavior.
-<<<<<<< HEAD
-			if tl.expected(fmt.Sprintln(args...), int(errorLog)) {
-=======
 			if tl.expected(fmt.Sprintln(args...), errorLog) {
->>>>>>> 1ed87ec0
 				tl.t.Log(args...)
 			} else {
 				tl.t.Error(args...)
 			}
 		case warningLog:
-<<<<<<< HEAD
-			tl.expected(fmt.Sprintln(args...), int(warningLog))
-=======
 			tl.expected(fmt.Sprintln(args...), warningLog)
->>>>>>> 1ed87ec0
 			tl.t.Log(args...)
 		case fatalLog:
 			panic(fmt.Sprint(args...))
@@ -153,21 +137,13 @@
 		format = "%v " + format + "%s"
 		switch ltype {
 		case errorLog:
-<<<<<<< HEAD
-			if tl.expected(fmt.Sprintf(format, args...), int(errorLog)) {
-=======
 			if tl.expected(fmt.Sprintf(format, args...), errorLog) {
->>>>>>> 1ed87ec0
 				tl.t.Logf(format, args...)
 			} else {
 				tl.t.Errorf(format, args...)
 			}
 		case warningLog:
-<<<<<<< HEAD
-			tl.expected(fmt.Sprintln(args...), int(warningLog))
-=======
 			tl.expected(fmt.Sprintln(args...), warningLog)
->>>>>>> 1ed87ec0
 			tl.t.Log(args...)
 		case fatalLog:
 			panic(fmt.Sprintf(format, args...))
@@ -188,12 +164,8 @@
 	}
 	tl.t = t
 	tl.start = time.Now()
-<<<<<<< HEAD
-	tl.logs = []map[*regexp.Regexp]int{{}, {}, {}, {}}
-=======
 	tl.logs[errorLog] = map[*regexp.Regexp]int{}
 	tl.logs[warningLog] = map[*regexp.Regexp]int{}
->>>>>>> 1ed87ec0
 }
 
 // ExpectError declares an error to be expected. For the next test, the first
@@ -223,23 +195,7 @@
 		tLogr.t.Error(err)
 		return
 	}
-<<<<<<< HEAD
-	tLogr.logs[errorLog][re] += n
-}
-
-// ExpectWarning declares a warning to be expected.
-func ExpectWarning(expr string) {
-	tLogr.mu.Lock()
-	defer tLogr.mu.Unlock()
-	re, err := regexp.Compile(expr)
-	if err != nil {
-		tLogr.t.Error(err)
-		return
-	}
-	tLogr.logs[warningLog][re]++
-=======
 	tLogr.logs[logType][re] += n
->>>>>>> 1ed87ec0
 }
 
 // endTest checks if expected errors were not encountered.
@@ -256,21 +212,13 @@
 			t.Errorf("Expected warning '%v' not encountered", re.String())
 		}
 	}
-<<<<<<< HEAD
-	tl.logs = []map[*regexp.Regexp]int{{}, {}, {}, {}}
-=======
 	tl.logs[errorLog] = map[*regexp.Regexp]int{}
 	tl.logs[warningLog] = map[*regexp.Regexp]int{}
->>>>>>> 1ed87ec0
 }
 
 // expected determines if the log string of the particular type is protected or
 // not.
-<<<<<<< HEAD
-func (tl *tLogger) expected(s string, logType int) bool {
-=======
 func (tl *tLogger) expected(s string, logType logType) bool {
->>>>>>> 1ed87ec0
 	for re, count := range tl.logs[logType] {
 		if re.FindStringIndex(s) != nil {
 			tl.logs[logType][re]--
